--- conflicted
+++ resolved
@@ -42,32 +42,15 @@
     },
     SourceSender,
 };
-<<<<<<< HEAD
-=======
-use bytes::Bytes;
-use chrono::{TimeZone, Utc};
-use futures::Stream;
-use http::HeaderMap;
-use pretty_assertions::assert_eq;
-use prost::Message;
-use quickcheck::{Arbitrary, Gen, QuickCheck, TestResult};
-use std::collections::HashMap;
-use std::net::SocketAddr;
-use std::str;
-use value::Kind;
->>>>>>> 6dd9d65c
 
 mod dd_metrics_proto {
     include!(concat!(env!("OUT_DIR"), "/datadog.agentpayload.rs"));
 }
 
-<<<<<<< HEAD
 mod dd_traces_proto {
     include!(concat!(env!("OUT_DIR"), "/dd_trace.rs"));
 }
-const TEST_LOGS_SCHEMA_ID: NonZeroU16 = unsafe { NonZeroU16::new_unchecked(1) };
-const TEST_METRICS_SCHEMA_ID: NonZeroU16 = unsafe { NonZeroU16::new_unchecked(2) };
-=======
+
 fn test_logs_schema_definition() -> schema::Definition {
     schema::Definition::empty().required_field(
         "a log field",
@@ -83,7 +66,6 @@
         Some("tag"),
     )
 }
->>>>>>> 6dd9d65c
 
 impl Arbitrary for LogMsg {
     fn arbitrary(g: &mut Gen) -> Self {
@@ -169,7 +151,6 @@
         metrics_output = Some(sender.add_outputs(status, "metrics".to_string()));
     }
     let address = next_addr();
-<<<<<<< HEAD
     let config = toml::from_str::<DatadogAgentConfig>(&format!(
         indoc! { r#"
             address = "{}"
@@ -181,14 +162,9 @@
         address, store_api_key, acknowledgements, multiple_outputs
     ))
     .unwrap();
-    let schema_ids = HashMap::from([
-        (Some(LOGS.to_owned()), TEST_LOGS_SCHEMA_ID.into()),
-        (Some(METRICS.to_owned()), TEST_METRICS_SCHEMA_ID.into()),
-=======
     let schema_definitions = HashMap::from([
         (Some(LOGS.to_owned()), test_logs_schema_definition()),
         (Some(METRICS.to_owned()), test_metrics_schema_definition()),
->>>>>>> 6dd9d65c
     ]);
     let context = SourceContext::new_test(sender, Some(schema_definitions));
     tokio::spawn(async move {
