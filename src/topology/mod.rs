--- conflicted
+++ resolved
@@ -64,15 +64,12 @@
     pub outputs: HashMap<TapOutput, fanout::ControlChannel>,
     // Components (transforms, sinks) and their corresponding inputs
     pub inputs: HashMap<ComponentKey, Vec<OutputId>>,
-<<<<<<< HEAD
     // Source component keys used to warn against invalid pattern matches
     pub source_keys: Vec<String>,
     // Sink component keys used to warn against invalid pattern amtches
     pub sink_keys: Vec<String>,
-=======
     // Components removed on a reload (used to drop TapSinks)
     pub removals: HashSet<ComponentKey>,
->>>>>>> 82264fa6
 }
 
 // Watcher types for topology changes.
