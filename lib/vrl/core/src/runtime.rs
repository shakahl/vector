--- conflicted
+++ resolved
@@ -3,13 +3,8 @@
     ExpressionError, Function,
 };
 use lookup::LookupBuf;
-<<<<<<< HEAD
-use shared::TimeZone;
-use std::{error::Error, fmt};
-=======
 use std::{error::Error, fmt};
 use vector_common::TimeZone;
->>>>>>> dea72ea8
 
 use crate::{state, Context, Program, Target, Value};
 
