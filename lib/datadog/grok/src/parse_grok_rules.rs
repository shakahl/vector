use std::{
    collections::{BTreeMap, HashMap},
    convert::TryFrom,
    fmt::Write,
    sync::Arc,
};

use grok::Grok;
use itertools::{Itertools, Position};
use lazy_static::lazy_static;
use lookup::LookupBuf;
use regex::Regex;
use vrl_compiler::Value;

use crate::{
    ast::{self, Destination, GrokPattern},
    grok_filter::GrokFilter,
    matchers::{date, date::DateFilter},
    parse_grok_pattern::parse_grok_pattern,
};
use onig::EncodedChars;

#[derive(Debug, Clone)]
pub struct GrokRule {
    pub pattern: Arc<grok::Pattern>,
    pub fields: HashMap<String, GrokField>,
}

#[derive(thiserror::Error, Debug, PartialEq)]
pub enum Error {
    #[error("failed to parse grok expression '{}': {}", .0, .1)]
    InvalidGrokExpression(String, String),
    #[error("invalid arguments for the function '{}'", .0)]
    InvalidFunctionArguments(String),
    #[error("unknown filter '{}'", .0)]
    UnknownFilter(String),
    #[error("Circular dependency found in the alias '{}'", .0)]
    CircularDependencyInAliasDefinition(String),
}

///
/// Parses DD grok rules.
///
/// Here is an example:
/// patterns:
///  %{access.common} \[%{_date_access}\] "(?>%{_method} |)%{_url}(?> %{_version}|)" %{_status_code} (?>%{_bytes_written}|-)
///  %{access.common} (%{number:duration:scale(1000000000)} )?"%{_referer}" "%{_user_agent}"( "%{_x_forwarded_for}")?.*"#
/// aliases:
///  "access.common" : %{_client_ip} %{_ident} %{_auth}
///
/// You can write grok patterns with the %{MATCHER:EXTRACT:FILTER} syntax:
/// - Matcher: A rule (possibly a reference to another token rule) that describes what to expect (number, word, notSpace, etc.)
/// - Extract (optional): An identifier representing the capture destination for the piece of text matched by the Matcher.
/// - Filter (optional): A post-processor of the match to transform it.
///
/// Rules can reference aliases as %{alias_name}, aliases can reference each other themselves, cross-references or circular dependencies are not allowed and result in an error.
/// Only one can match any given log. The first one that matches, from top to bottom, is the one that does the parsing.
/// For further documentation and the full list of available matcher and filters check out https://docs.datadoghq.com/logs/processing/parsing
pub fn parse_grok_rules(
    patterns: &[String],
    aliases: BTreeMap<String, String>,
) -> Result<Vec<GrokRule>, Error> {
<<<<<<< HEAD
    let mut resolved_aliases: HashMap<String, String> = HashMap::new();
    let mut parsed_aliases_stack = vec![];

    for alias_name in aliases.keys() {
        resolve_aliases(
            alias_name,
            &aliases,
            &mut resolved_aliases,
            &mut parsed_aliases_stack,
        )?;
=======
    let mut parsed_aliases: HashMap<String, ParsedGrokRule> = HashMap::new();
    let mut inflight_parsed_aliases = vec![];
    let mut grok_name_generator = generate_grok_compliant_name();

    for (name, alias) in &aliases {
        if !alias.is_empty() {
            let parsed_alias = parse_alias(
                name,
                alias,
                &aliases,
                &mut grok_name_generator,
                &mut parsed_aliases,
                &mut inflight_parsed_aliases,
            )?;
            parsed_aliases.insert(name.to_string(), parsed_alias);
        }
>>>>>>> 0feab9ab
    }

    let mut grok = initialize_grok();

    let a = patterns
        .iter()
        .filter(|&r| !r.is_empty())
<<<<<<< HEAD
        .map(|r| parse_pattern(r, &resolved_aliases, &mut grok))
        .collect::<Result<Vec<GrokRule>, Error>>()
=======
        .map(|r| {
            parse_pattern(
                r,
                &aliases,
                &mut grok_name_generator,
                &mut parsed_aliases,
                &mut grok,
            )
        })
        .collect::<Result<Vec<GrokRule>, Error>>();
    a
>>>>>>> 0feab9ab
}

/// The result of parsing grok rules - pure grok definitions, which can be feed directly to the grok,
/// and grok fields, that will be extracted, with their filters
#[derive(Debug, Clone)]
struct ParsedGrokRule {
    pub definition: String,
    pub fields: HashMap<String, GrokField>,
}

/// A grok field, that should be extracted, with its lookup path and post-processing filters to apply.
#[derive(Debug, Clone)]
pub struct GrokField {
    pub lookup: LookupBuf,
    pub filters: Vec<GrokFilter>,
}

<<<<<<< HEAD
=======
///
/// Parses alias definitions.
///
/// # Arguments
///
/// - `name` - the name of the alias
/// - `definition` - the definition of the alias
/// - `field_path_to_grok_name` - an idempotent function that converts field paths to grok-compliant names
/// - `parsed_aliases` - aliases that have already been parsed
/// - `inflight_parsed_aliases` - names of the aliases that are being currently parsed(aliases can refer to other aliases) to catch circular dependencies
fn parse_alias(
    name: &str,
    definition: &str,
    aliases: &BTreeMap<String, String>,
    field_path_to_grok_name: &mut dyn FnMut(&LookupBuf) -> String,
    parsed_aliases: &mut HashMap<String, ParsedGrokRule>,
    inflight_parsed_aliases: &mut Vec<String>,
) -> Result<ParsedGrokRule, Error> {
    // track circular dependencies
    if inflight_parsed_aliases.iter().any(|a| a == name) {
        return Err(Error::CircularDependencyInAliasDefinition(
            inflight_parsed_aliases.first().unwrap().to_string(),
        ));
    } else {
        inflight_parsed_aliases.push(name.to_string());
    }

    let parsed = parse_grok_rule(
        definition,
        aliases,
        field_path_to_grok_name,
        parsed_aliases,
        inflight_parsed_aliases,
    )?;

    inflight_parsed_aliases.pop();

    Ok(parsed)
}

///
>>>>>>> 0feab9ab
/// Parses pattern definitions.
///
/// # Arguments
///
/// - `pattern` - the definition of the pattern
/// - `field_path_to_grok_name` - an idempotent function that converts field paths to grok-compliant names
/// - `parsed_aliases` - aliases that have already been parsed
/// - `grok` - an instance of Grok parser
fn parse_pattern(
    pattern: &str,
<<<<<<< HEAD
    aliases: &HashMap<String, String>,
    grok: &mut Grok,
) -> Result<GrokRule, Error> {
    let parsed_pattern = parse_grok_rule(pattern, aliases)?;
=======
    aliases: &BTreeMap<String, String>,
    field_path_to_grok_name: &mut dyn FnMut(&LookupBuf) -> String,
    parsed_aliases: &mut HashMap<String, ParsedGrokRule>,
    grok: &mut Grok,
) -> Result<GrokRule, Error> {
    let parsed_pattern = parse_grok_rule(
        pattern,
        aliases,
        field_path_to_grok_name,
        parsed_aliases,
        &mut Vec::new(),
    )?;
>>>>>>> 0feab9ab
    let mut pattern = String::new();
    pattern.push('^');
    pattern.push_str(parsed_pattern.definition.as_str());
    pattern.push('$');

    // compile pattern
    let pattern = Arc::new(
        grok.compile(&pattern, true)
            .map_err(|e| Error::InvalidGrokExpression(pattern, e.to_string()))?,
    );

    Ok(GrokRule {
        pattern,
        fields: parsed_pattern.fields,
    })
}

/// Replaces all references to other aliases with their definitions.
fn resolve_aliases(
    alias_name: &str,
    aliases: &BTreeMap<String, String>,
    resolved_aliases: &mut HashMap<String, String>,
    parsed_aliases_stack: &mut Vec<String>,
) -> Result<String, Error> {
    let definition = aliases
        .get(alias_name)
        .unwrap_or_else(|| panic!("{} is not an alias", alias_name));
    let raw_grok_patterns = find_grok_patterns(definition);
    let mut definition = definition.to_string();

    // resolve aliases
    for pattern in &raw_grok_patterns {
        let alias_name = &pattern[2..pattern.len() - 1];
        if aliases.get(alias_name).is_some() {
            let alias_definition =
                resolve_alias(alias_name, aliases, resolved_aliases, parsed_aliases_stack)?;
            definition = definition.replacen(pattern, &alias_definition, 1);
        }
    }
    resolved_aliases.insert(alias_name.to_string(), definition.to_string());
    Ok(definition)
}

fn find_grok_patterns(rule: &str) -> Vec<&str> {
    lazy_static! {
        static ref GROK_PATTERN_RE: onig::Regex =
            onig::Regex::new(r#"%\{(?:[^"\}]|(?<!\\)"(?:\\"|[^"])*(?<!\\)")+\}"#).unwrap();
    }
    // find all patterns %{}
    GROK_PATTERN_RE
        .find_iter(rule)
        .map(|(start, end)| &rule[start..end])
        .collect::<Vec<&str>>()
}

/// Parses a given rule to a pure grok pattern with a set of post-processing filters.
///
/// # Arguments
///
/// - `rule` - the definition of a grok rule(can be a pattern or an alias)
/// - `aliases` - all aliases and their definitions
/// - `field_path_to_grok_name` - an idempotent function that converts field paths to grok-compliant names
/// - `parsed_aliases` - aliases that have already been parsed
<<<<<<< HEAD
/// - `parsed_aliases_stack` - names of the aliases that are being currently parsed(aliases can refer to other aliases) to catch circular dependencies
fn parse_grok_rule(rule: &str, aliases: &HashMap<String, String>) -> Result<ParsedGrokRule, Error> {
    let mut rule = rule.to_string();
    for (alias, def) in aliases {
        rule = rule.replacen(&format!("%{{{}}}", alias), def, 1);
=======
/// - `inflight_parsed_aliases` - names of the aliases that are being currently parsed(aliases can refer to other aliases) to catch circular dependencies
fn parse_grok_rule(
    rule: &str,
    aliases: &BTreeMap<String, String>,
    field_path_to_grok_name: &mut dyn FnMut(&LookupBuf) -> String,
    parsed_aliases: &mut HashMap<String, ParsedGrokRule>,
    inflight_parsed_aliases: &mut Vec<String>,
) -> Result<ParsedGrokRule, Error> {
    lazy_static! {
        static ref GROK_PATTERN_RE: onig::Regex =
            onig::Regex::new(r#"%\{(?:[^"\}]|(?<!\\)"(?:\\"|[^"])*(?<!\\)")+\}"#).unwrap();
>>>>>>> 0feab9ab
    }
    // find all patterns %{}
    let raw_grok_patterns = find_grok_patterns(&rule);

    // parse them
    let mut grok_patterns = raw_grok_patterns
        .iter()
        .map(|pattern| {
            parse_grok_pattern(pattern)
                .map_err(|e| Error::InvalidGrokExpression(pattern.to_string(), e))
        })
        .collect::<Result<Vec<GrokPattern>, Error>>()?;

    let mut fields: HashMap<String, GrokField> = HashMap::new();
    grok_patterns = index_repeated_fields(grok_patterns);

    let pure_grok_patterns: Vec<String> = grok_patterns
        .iter()
<<<<<<< HEAD
        .map(|pattern| purify_grok_pattern(pattern, &mut fields))
=======
        .map(|pattern| {
            purify_grok_pattern(
                pattern,
                &mut fields,
                field_path_to_grok_name,
                aliases,
                parsed_aliases,
                inflight_parsed_aliases,
            )
        })
>>>>>>> 0feab9ab
        .collect::<Result<Vec<String>, Error>>()?;

    // replace grok patterns with "purified" ones
    let mut rule = rule.to_string();
    for (r, pure) in raw_grok_patterns.iter().zip(pure_grok_patterns.iter()) {
        rule = rule.replacen(r, pure.as_str(), 1);
    }

    // collect all filters to apply later
    for pattern in &grok_patterns {
        if let GrokPattern {
            destination: Some(destination),
            ..
        } = pattern
        {
            match &destination {
                Destination {
                    filter_fn: Some(filter),
                    path,
                } => {
                    let filter = GrokFilter::try_from(filter)?;
                    fields
                        .entry(field_path_to_grok_name(path))
                        .and_modify(|v| v.filters.push(filter.clone()))
                        .or_insert_with(|| GrokField {
                            lookup: path.clone(),
                            filters: vec![filter.clone()],
                        });
                }
                Destination {
                    filter_fn: None,
                    path,
                } => {
                    fields
                        .entry(field_path_to_grok_name(path))
                        .or_insert_with(|| GrokField {
                            lookup: path.clone(),
                            filters: vec![],
                        });
                }
            }
        }
    }

    Ok(ParsedGrokRule {
        definition: rule,
        fields,
    })
}

/// Generates a grok-safe name for a given field(grok0, grok1 ...)
fn generate_grok_compliant_name() -> impl FnMut(&LookupBuf) -> String {
    let mut names: HashMap<LookupBuf, String> = HashMap::new();
    move |field_path| {
        let index = names.len();
        names
            .entry(field_path.to_owned())
            .or_insert_with_key(|path| match path {
                p if p.is_empty() => ".".to_string(),
                _ => format!("grok{}", index),
            })
            .to_owned()
    }
}

/// Replaces repeated field names with indexed versions, e.g. : field.name, field.name -> field.name.0, field.name.1 to avoid collisions in grok.
fn index_repeated_fields(grok_patterns: Vec<GrokPattern>) -> Vec<GrokPattern> {
    grok_patterns
        .iter()
        // group-by is a bit suboptimal with extra cloning, but acceptable since parsing usually happens only once
        .group_by(|pattern| pattern.destination.as_ref().map(|d| d.path.clone()))
        .into_iter()
        .flat_map(|(path, patterns)| match path {
            Some(path) => patterns
                .with_position()
                .enumerate()
                .map(|(i, pattern)| match pattern {
                    Position::First(pattern)
                    | Position::Middle(pattern)
                    | Position::Last(pattern) => {
                        let mut indexed_path = path.clone();
                        indexed_path.push_back(i as isize);
                        GrokPattern {
                            match_fn: pattern.match_fn.clone(),
                            destination: Some(Destination {
                                path: indexed_path,
                                filter_fn: pattern.destination.as_ref().unwrap().filter_fn.clone(),
                            }),
                        }
                    }
                    Position::Only(pattern) => pattern.to_owned(),
                })
                .collect::<Vec<_>>(),
            None => patterns.map(|p| p.to_owned()).collect::<Vec<_>>(),
        })
        .collect::<Vec<_>>()
}

/// Returns a resolved definition of the alias(with all alias references replaced).
fn resolve_alias(
    alias_name: &str,
    aliases: &BTreeMap<String, String>,
    resolved_aliases: &mut HashMap<String, String>,
    parsed_aliases_stack: &mut Vec<String>,
) -> Result<String, Error> {
    // track circular dependencies
    if parsed_aliases_stack.iter().any(|a| a == alias_name) {
        return Err(Error::CircularDependencyInAliasDefinition(
            parsed_aliases_stack.first().unwrap().to_string(),
        ));
    } else {
        parsed_aliases_stack.push(alias_name.to_string());
    }

    let alias_def = match resolved_aliases.get(alias_name) {
        None => {
            // this alias is not parsed yet - let's parse it
            resolve_aliases(alias_name, aliases, resolved_aliases, parsed_aliases_stack)?
        }
        Some(definition) => definition.to_string(),
    };

    parsed_aliases_stack.pop();

    Ok(alias_def)
}

/// Converts each rule to a pure grok rule:
///  - strips filters and collects them to apply later
///  - replaces match functions with corresponding regex groups.
///
/// # Arguments
///
/// - `pattern` - a parsed grok pattern
/// - `fields` - grok fields with their filters
<<<<<<< HEAD
fn purify_grok_pattern(
    pattern: &GrokPattern,
    fields: &mut HashMap<String, GrokField>,
) -> Result<String, Error> {
    let mut res = String::new();
    match pattern.match_fn.name.as_str() {
        "regex" | "date" | "boolean" => {
=======
/// - `field_path_to_grok_name` - an idempotent function that converts field paths to grok-compliant names
/// - `aliases` - all aliases and their definitions
/// - `parsed_aliases` - aliases that have already been parsed
/// - `inflight_parsed_aliases` - names of the aliases that are being currently parsed(aliases can refer to other aliases) to catch circular dependencies
fn purify_grok_pattern(
    pattern: &GrokPattern,
    fields: &mut HashMap<String, GrokField>,
    field_path_to_grok_name: &mut dyn FnMut(&LookupBuf) -> String,
    aliases: &BTreeMap<String, String>,
    parsed_aliases: &mut HashMap<String, ParsedGrokRule>,
    inflight_parsed_aliases: &mut Vec<String>,
) -> Result<String, Error> {
    let mut res = String::new();

    match aliases.get(pattern.match_fn.name.as_str()) {
        Some(alias_def) => {
            // this is a reference to an alias - replace it and copy all filters from the alias
            let definition = match parsed_aliases.get(pattern.match_fn.name.as_str()) {
                Some(alias) => alias.definition.clone(),
                None => {
                    // this alias is not parsed yet - let's parse it first
                    let alias = parse_alias(
                        pattern.match_fn.name.as_str(),
                        alias_def,
                        aliases,
                        field_path_to_grok_name,
                        parsed_aliases,
                        inflight_parsed_aliases,
                    )?;
                    parsed_aliases.insert(pattern.match_fn.name.to_string(), alias.clone());
                    alias.definition
                }
            };
            res.push_str(definition.as_str());
            parsed_aliases
                .get(pattern.match_fn.name.as_str())
                .expect("alias was not found")
                .fields
                .iter()
                .for_each(|(_path, field)| {
                    fields.insert(field_path_to_grok_name(&field.lookup), field.clone());
                });
        }
        None if pattern.match_fn.name == "regex"
            || pattern.match_fn.name == "date"
            || pattern.match_fn.name == "boolean" =>
        {
>>>>>>> 0feab9ab
            // these patterns will be converted to named capture groups e.g. (?<http.status_code>[0-9]{3})
            if let Some(destination) = &pattern.destination {
                res.push_str("(?<");
                res.push_str(&field_path_to_grok_name(&destination.path));
                res.push('>');
            } else {
                res.push_str("(?:"); // non-capturing group
            }
            res.push_str(
                resolves_match_function(fields, field_path_to_grok_name, pattern)?.as_str(),
            );
            res.push(')');
        }
        _ => {
            // these will be converted to "pure" grok patterns %{PATTERN:DESTINATION} but without filters
            res.push_str("%{");

            res.push_str(
                resolves_match_function(fields, field_path_to_grok_name, pattern)?.as_str(),
            );

            if let Some(destination) = &pattern.destination {
                if destination.path.is_empty() {
                    // root
                    write!(res, r#":."#).expect("couldn't write grok field name");
                } else {
                    write!(res, ":{}", field_path_to_grok_name(&destination.path))
                        .expect("couldn't write grok field name");
                }
            }
            res.push('}');
        }
    }
    Ok(res)
}

/// - returns a grok expression(a grok pattern or a regular expression) corresponding to a given match function
/// - some match functions(e.g. number) implicitly introduce a filter to be applied to an extracted value - stores it to `fields`.
fn resolves_match_function(
    fields: &mut HashMap<String, GrokField>,
    field_path_to_grok_name: &mut dyn FnMut(&LookupBuf) -> String,
    pattern: &ast::GrokPattern,
) -> Result<String, Error> {
    let match_fn = &pattern.match_fn;
    let result = match match_fn.name.as_ref() {
        "regex" => match match_fn.args.as_ref() {
            Some(args) if !args.is_empty() => {
                if let ast::FunctionArgument::Arg(Value::Bytes(ref b)) = args[0] {
                    return Ok(String::from_utf8_lossy(b).to_string());
                }
                Err(Error::InvalidFunctionArguments(match_fn.name.clone()))
            }
            _ => Err(Error::InvalidFunctionArguments(match_fn.name.clone())),
        },
        "integer" => {
            if let Some(destination) = &pattern.destination {
                fields.insert(
                    field_path_to_grok_name(&destination.path),
                    GrokField {
                        lookup: destination.path.clone(),
                        filters: vec![GrokFilter::Integer],
                    },
                );
            }
            Ok("integerStr".to_string())
        }
        "integerExt" => {
            if let Some(destination) = &pattern.destination {
                fields.insert(
                    field_path_to_grok_name(&destination.path),
                    GrokField {
                        lookup: destination.path.clone(),
                        filters: vec![GrokFilter::IntegerExt],
                    },
                );
            }
            Ok("integerExtStr".to_string())
        }
        "number" => {
            if let Some(destination) = &pattern.destination {
                fields.insert(
                    field_path_to_grok_name(&destination.path),
                    GrokField {
                        lookup: destination.path.clone(),
                        filters: vec![GrokFilter::Number],
                    },
                );
            }
            Ok("numberStr".to_string())
        }
        "numberExt" => {
            if let Some(destination) = &pattern.destination {
                fields.insert(
                    field_path_to_grok_name(&destination.path),
                    GrokField {
                        lookup: destination.path.clone(),
                        filters: vec![GrokFilter::NumberExt],
                    },
                );
            }
            Ok("numberExtStr".to_string())
        }
        "date" => {
            return match match_fn.args.as_ref() {
                Some(args) if !args.is_empty() && args.len() <= 2 => {
                    if let ast::FunctionArgument::Arg(Value::Bytes(b)) = &args[0] {
                        let format = String::from_utf8_lossy(b);
                        let result = date::time_format_to_regex(&format, true)
                            .map_err(|_e| Error::InvalidFunctionArguments(match_fn.name.clone()))?;
                        let mut regext_opt = None;
                        if result.tz_captured {
                            regext_opt = Some(Regex::new(&result.regex).map_err(|error| {
                                error!(message = "Error compiling regex", regex = %result.regex, %error);
                                Error::InvalidFunctionArguments(match_fn.name.clone())
                            })?);
                        }
                        let strp_format = date::convert_time_format(&format).map_err(|error| {
                            error!(message = "Error compiling regex", regex = %result.regex, %error);
                            Error::InvalidFunctionArguments(match_fn.name.clone())
                        })?;
                        let mut target_tz = None;
                        if args.len() == 2 {
                            if let ast::FunctionArgument::Arg(Value::Bytes(b)) = &args[1] {
                                let tz = String::from_utf8_lossy(b);
                                date::parse_timezone(&tz).map_err(|error| {
                                    error!(message = "Invalid(unrecognized) timezone", %error);
                                    Error::InvalidFunctionArguments(match_fn.name.clone())
                                })?;
                                target_tz = Some(tz.to_string());
                            }
                        }
                        let filter = GrokFilter::Date(DateFilter {
                            original_format: format.to_string(),
                            strp_format,
                            regex_with_tz: regext_opt,
                            target_tz,
                            tz_aware: result.with_tz,
                        });
                        let result =
                            date::time_format_to_regex(&format, false).map_err(|error| {
                                error!(message = "Invalid time format", format = %format, %error);
                                Error::InvalidFunctionArguments(match_fn.name.clone())
                            })?;
                        if let Some(destination) = &pattern.destination {
                            fields.insert(
                                field_path_to_grok_name(&destination.path),
                                GrokField {
                                    lookup: destination.path.clone(),
                                    filters: vec![filter],
                                },
                            );
                        }
                        return Ok(result.regex);
                    }
                    Err(Error::InvalidFunctionArguments(match_fn.name.clone()))
                }
                _ => Err(Error::InvalidFunctionArguments(match_fn.name.clone())),
            };
        }
        // otherwise just add it as is, it should be a known grok pattern
        grok_pattern_name => Ok(grok_pattern_name.to_string()),
    };
    result
}

// test some tricky cases here, more high-level tests are in parse_grok
#[cfg(test)]
mod tests {
    use shared::btreemap;

    use super::*;

    #[test]
    fn supports_escaped_quotes() {
        let rules = parse_grok_rules(
            &[r#"%{notSpace:field:nullIf("with \"escaped\" quotes")}"#.to_string()],
            btreemap! {},
        )
        .expect("couldn't parse rules");
        assert!(matches!(
            &rules[0]
                .fields
                .get("field")
                .expect("invalid grok pattern")
            .filters[0],
            GrokFilter::NullIf(v) if *v == r#"with "escaped" quotes"#
        ));
    }
}

include!(concat!(env!("OUT_DIR"), "/patterns.rs"));
fn initialize_grok() -> Grok {
    let mut grok = grok::Grok::with_patterns();

    // Insert Datadog grok patterns.
    for &(key, value) in PATTERNS {
        grok.insert_definition(String::from(key), String::from(value));
    }
    grok
}<|MERGE_RESOLUTION|>--- conflicted
+++ resolved
@@ -60,9 +60,9 @@
     patterns: &[String],
     aliases: BTreeMap<String, String>,
 ) -> Result<Vec<GrokRule>, Error> {
-<<<<<<< HEAD
     let mut resolved_aliases: HashMap<String, String> = HashMap::new();
     let mut parsed_aliases_stack = vec![];
+    let mut grok_name_generator = generate_grok_compliant_name();
 
     for alias_name in aliases.keys() {
         resolve_aliases(
@@ -71,47 +71,15 @@
             &mut resolved_aliases,
             &mut parsed_aliases_stack,
         )?;
-=======
-    let mut parsed_aliases: HashMap<String, ParsedGrokRule> = HashMap::new();
-    let mut inflight_parsed_aliases = vec![];
-    let mut grok_name_generator = generate_grok_compliant_name();
-
-    for (name, alias) in &aliases {
-        if !alias.is_empty() {
-            let parsed_alias = parse_alias(
-                name,
-                alias,
-                &aliases,
-                &mut grok_name_generator,
-                &mut parsed_aliases,
-                &mut inflight_parsed_aliases,
-            )?;
-            parsed_aliases.insert(name.to_string(), parsed_alias);
-        }
->>>>>>> 0feab9ab
     }
 
     let mut grok = initialize_grok();
 
-    let a = patterns
+    patterns
         .iter()
         .filter(|&r| !r.is_empty())
-<<<<<<< HEAD
-        .map(|r| parse_pattern(r, &resolved_aliases, &mut grok))
+        .map(|r| parse_pattern(r, &mut grok_name_generator, &resolved_aliases, &mut grok))
         .collect::<Result<Vec<GrokRule>, Error>>()
-=======
-        .map(|r| {
-            parse_pattern(
-                r,
-                &aliases,
-                &mut grok_name_generator,
-                &mut parsed_aliases,
-                &mut grok,
-            )
-        })
-        .collect::<Result<Vec<GrokRule>, Error>>();
-    a
->>>>>>> 0feab9ab
 }
 
 /// The result of parsing grok rules - pure grok definitions, which can be feed directly to the grok,
@@ -129,50 +97,6 @@
     pub filters: Vec<GrokFilter>,
 }
 
-<<<<<<< HEAD
-=======
-///
-/// Parses alias definitions.
-///
-/// # Arguments
-///
-/// - `name` - the name of the alias
-/// - `definition` - the definition of the alias
-/// - `field_path_to_grok_name` - an idempotent function that converts field paths to grok-compliant names
-/// - `parsed_aliases` - aliases that have already been parsed
-/// - `inflight_parsed_aliases` - names of the aliases that are being currently parsed(aliases can refer to other aliases) to catch circular dependencies
-fn parse_alias(
-    name: &str,
-    definition: &str,
-    aliases: &BTreeMap<String, String>,
-    field_path_to_grok_name: &mut dyn FnMut(&LookupBuf) -> String,
-    parsed_aliases: &mut HashMap<String, ParsedGrokRule>,
-    inflight_parsed_aliases: &mut Vec<String>,
-) -> Result<ParsedGrokRule, Error> {
-    // track circular dependencies
-    if inflight_parsed_aliases.iter().any(|a| a == name) {
-        return Err(Error::CircularDependencyInAliasDefinition(
-            inflight_parsed_aliases.first().unwrap().to_string(),
-        ));
-    } else {
-        inflight_parsed_aliases.push(name.to_string());
-    }
-
-    let parsed = parse_grok_rule(
-        definition,
-        aliases,
-        field_path_to_grok_name,
-        parsed_aliases,
-        inflight_parsed_aliases,
-    )?;
-
-    inflight_parsed_aliases.pop();
-
-    Ok(parsed)
-}
-
-///
->>>>>>> 0feab9ab
 /// Parses pattern definitions.
 ///
 /// # Arguments
@@ -183,25 +107,11 @@
 /// - `grok` - an instance of Grok parser
 fn parse_pattern(
     pattern: &str,
-<<<<<<< HEAD
+    field_path_to_grok_name: &mut dyn FnMut(&LookupBuf) -> String,
     aliases: &HashMap<String, String>,
     grok: &mut Grok,
 ) -> Result<GrokRule, Error> {
-    let parsed_pattern = parse_grok_rule(pattern, aliases)?;
-=======
-    aliases: &BTreeMap<String, String>,
-    field_path_to_grok_name: &mut dyn FnMut(&LookupBuf) -> String,
-    parsed_aliases: &mut HashMap<String, ParsedGrokRule>,
-    grok: &mut Grok,
-) -> Result<GrokRule, Error> {
-    let parsed_pattern = parse_grok_rule(
-        pattern,
-        aliases,
-        field_path_to_grok_name,
-        parsed_aliases,
-        &mut Vec::new(),
-    )?;
->>>>>>> 0feab9ab
+    let parsed_pattern = parse_grok_rule(pattern, field_path_to_grok_name, aliases)?;
     let mut pattern = String::new();
     pattern.push('^');
     pattern.push_str(parsed_pattern.definition.as_str());
@@ -262,28 +172,18 @@
 /// # Arguments
 ///
 /// - `rule` - the definition of a grok rule(can be a pattern or an alias)
+/// - `field_path_to_grok_name` - an idempotent function that converts field paths to grok-compliant names
 /// - `aliases` - all aliases and their definitions
-/// - `field_path_to_grok_name` - an idempotent function that converts field paths to grok-compliant names
 /// - `parsed_aliases` - aliases that have already been parsed
-<<<<<<< HEAD
 /// - `parsed_aliases_stack` - names of the aliases that are being currently parsed(aliases can refer to other aliases) to catch circular dependencies
-fn parse_grok_rule(rule: &str, aliases: &HashMap<String, String>) -> Result<ParsedGrokRule, Error> {
+fn parse_grok_rule(
+    rule: &str,
+    field_path_to_grok_name: &mut dyn FnMut(&LookupBuf) -> String,
+    aliases: &HashMap<String, String>,
+) -> Result<ParsedGrokRule, Error> {
     let mut rule = rule.to_string();
     for (alias, def) in aliases {
         rule = rule.replacen(&format!("%{{{}}}", alias), def, 1);
-=======
-/// - `inflight_parsed_aliases` - names of the aliases that are being currently parsed(aliases can refer to other aliases) to catch circular dependencies
-fn parse_grok_rule(
-    rule: &str,
-    aliases: &BTreeMap<String, String>,
-    field_path_to_grok_name: &mut dyn FnMut(&LookupBuf) -> String,
-    parsed_aliases: &mut HashMap<String, ParsedGrokRule>,
-    inflight_parsed_aliases: &mut Vec<String>,
-) -> Result<ParsedGrokRule, Error> {
-    lazy_static! {
-        static ref GROK_PATTERN_RE: onig::Regex =
-            onig::Regex::new(r#"%\{(?:[^"\}]|(?<!\\)"(?:\\"|[^"])*(?<!\\)")+\}"#).unwrap();
->>>>>>> 0feab9ab
     }
     // find all patterns %{}
     let raw_grok_patterns = find_grok_patterns(&rule);
@@ -302,20 +202,7 @@
 
     let pure_grok_patterns: Vec<String> = grok_patterns
         .iter()
-<<<<<<< HEAD
-        .map(|pattern| purify_grok_pattern(pattern, &mut fields))
-=======
-        .map(|pattern| {
-            purify_grok_pattern(
-                pattern,
-                &mut fields,
-                field_path_to_grok_name,
-                aliases,
-                parsed_aliases,
-                inflight_parsed_aliases,
-            )
-        })
->>>>>>> 0feab9ab
+        .map(|pattern| purify_grok_pattern(pattern, field_path_to_grok_name, &mut fields))
         .collect::<Result<Vec<String>, Error>>()?;
 
     // replace grok patterns with "purified" ones
@@ -450,64 +337,16 @@
 /// # Arguments
 ///
 /// - `pattern` - a parsed grok pattern
+/// - `field_path_to_grok_name` - an idempotent function that converts field paths to grok-compliant names
 /// - `fields` - grok fields with their filters
-<<<<<<< HEAD
 fn purify_grok_pattern(
     pattern: &GrokPattern,
+    field_path_to_grok_name: &mut dyn FnMut(&LookupBuf) -> String,
     fields: &mut HashMap<String, GrokField>,
 ) -> Result<String, Error> {
     let mut res = String::new();
     match pattern.match_fn.name.as_str() {
         "regex" | "date" | "boolean" => {
-=======
-/// - `field_path_to_grok_name` - an idempotent function that converts field paths to grok-compliant names
-/// - `aliases` - all aliases and their definitions
-/// - `parsed_aliases` - aliases that have already been parsed
-/// - `inflight_parsed_aliases` - names of the aliases that are being currently parsed(aliases can refer to other aliases) to catch circular dependencies
-fn purify_grok_pattern(
-    pattern: &GrokPattern,
-    fields: &mut HashMap<String, GrokField>,
-    field_path_to_grok_name: &mut dyn FnMut(&LookupBuf) -> String,
-    aliases: &BTreeMap<String, String>,
-    parsed_aliases: &mut HashMap<String, ParsedGrokRule>,
-    inflight_parsed_aliases: &mut Vec<String>,
-) -> Result<String, Error> {
-    let mut res = String::new();
-
-    match aliases.get(pattern.match_fn.name.as_str()) {
-        Some(alias_def) => {
-            // this is a reference to an alias - replace it and copy all filters from the alias
-            let definition = match parsed_aliases.get(pattern.match_fn.name.as_str()) {
-                Some(alias) => alias.definition.clone(),
-                None => {
-                    // this alias is not parsed yet - let's parse it first
-                    let alias = parse_alias(
-                        pattern.match_fn.name.as_str(),
-                        alias_def,
-                        aliases,
-                        field_path_to_grok_name,
-                        parsed_aliases,
-                        inflight_parsed_aliases,
-                    )?;
-                    parsed_aliases.insert(pattern.match_fn.name.to_string(), alias.clone());
-                    alias.definition
-                }
-            };
-            res.push_str(definition.as_str());
-            parsed_aliases
-                .get(pattern.match_fn.name.as_str())
-                .expect("alias was not found")
-                .fields
-                .iter()
-                .for_each(|(_path, field)| {
-                    fields.insert(field_path_to_grok_name(&field.lookup), field.clone());
-                });
-        }
-        None if pattern.match_fn.name == "regex"
-            || pattern.match_fn.name == "date"
-            || pattern.match_fn.name == "boolean" =>
-        {
->>>>>>> 0feab9ab
             // these patterns will be converted to named capture groups e.g. (?<http.status_code>[0-9]{3})
             if let Some(destination) = &pattern.destination {
                 res.push_str("(?<");
